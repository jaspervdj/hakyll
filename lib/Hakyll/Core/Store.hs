--- conflicted
+++ resolved
@@ -31,12 +31,8 @@
 import           System.Directory     (doesFileExist, removeFile)
 import           System.FilePath      ((</>))
 import           System.IO            (IOMode (..), hClose, openFile)
-<<<<<<< HEAD
-=======
-import           System.IO.Error      (catchIOError, modifyIOError,
-                                       ioeSetFileName, ioeSetLocation)
-import           Text.Printf          (printf)
->>>>>>> e263ccf0
+import           System.IO.Error      (catchIOError, ioeSetFileName,
+                                       ioeSetLocation, modifyIOError)
 
 
 --------------------------------------------------------------------------------
