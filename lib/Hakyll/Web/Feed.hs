--- conflicted
+++ resolved
@@ -44,40 +44,22 @@
 
 
 --------------------------------------------------------------------------------
-<<<<<<< HEAD
-rssTemplate :: String
-rssTemplate = T.unpack $
-    T.decodeUtf8 $(makeRelativeToProject "data/templates/rss.xml" >>= embedFile)
-
-rssItemTemplate :: String
-rssItemTemplate = T.unpack $
-    T.decodeUtf8 $(makeRelativeToProject "data/templates/rss-item.xml" >>= embedFile)
-
-atomTemplate :: String
-atomTemplate = T.unpack $
-    T.decodeUtf8 $(makeRelativeToProject "data/templates/atom.xml" >>= embedFile)
-
-atomItemTemplate :: String
-atomItemTemplate = T.unpack $
-    T.decodeUtf8 $(makeRelativeToProject "data/templates/atom-item.xml" >>= embedFile)
-=======
 rssTemplate :: Item String
-rssTemplate = Item "templates/rss.xml" $ T.unpack $
-    T.decodeUtf8 $(embedFile "data/templates/rss.xml")
+rssTemplate = Item "templates/rss.xml" $ T.unpack $ T.decodeUtf8 $
+    $(makeRelativeToProject "data/templates/rss.xml" >>= embedFile)
 
 rssItemTemplate :: Item String
-rssItemTemplate = Item "templates/rss-item.xml" $ T.unpack $
-    T.decodeUtf8 $(embedFile "data/templates/rss-item.xml")
+rssItemTemplate = Item "templates/rss-item.xml" $ T.unpack $ T.decodeUtf8 $
+    $(makeRelativeToProject "data/templates/rss-item.xml" >>= embedFile)
 
 atomTemplate :: Item String
-atomTemplate = Item "templates/atom.xml" $ T.unpack $
-    T.decodeUtf8 $(embedFile "data/templates/atom.xml")
+atomTemplate = Item "templates/atom.xml" $ T.unpack $ T.decodeUtf8 $
+    $(makeRelativeToProject "data/templates/atom.xml" >>= embedFile)
 
 atomItemTemplate :: Item String
-atomItemTemplate = Item "templates/atom-item.xml" $ T.unpack $
-    T.decodeUtf8 $(embedFile "data/templates/atom-item.xml")
+atomItemTemplate = Item "templates/atom-item.xml" $ T.unpack $ T.decodeUtf8 $
+    $(makeRelativeToProject "data/templates/atom-item.xml" >>= embedFile)
 
->>>>>>> e263ccf0
 
 --------------------------------------------------------------------------------
 -- | This is a data structure to keep the configuration of a feed.
@@ -146,8 +128,8 @@
 --------------------------------------------------------------------------------
 -- | Render an RSS feed using given templates with a number of items.
 renderRssWithTemplates ::
-       String                  -- ^ Feed template
-    -> String                  -- ^ Item template
+       Item String             -- ^ Feed template
+    -> Item String             -- ^ Item template
     -> FeedConfiguration       -- ^ Feed configuration
     -> Context String          -- ^ Item context
     -> [Item String]           -- ^ Feed items
@@ -160,8 +142,8 @@
 --------------------------------------------------------------------------------
 -- | Render an Atom feed using given templates with a number of items.
 renderAtomWithTemplates ::
-       String                  -- ^ Feed template
-    -> String                  -- ^ Item template
+       Item String             -- ^ Feed template
+    -> Item String             -- ^ Item template
     -> FeedConfiguration       -- ^ Feed configuration
     -> Context String          -- ^ Item context
     -> [Item String]           -- ^ Feed items
