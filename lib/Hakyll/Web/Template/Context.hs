--- conflicted
+++ resolved
@@ -178,15 +178,12 @@
 
 
 --------------------------------------------------------------------------------
-<<<<<<< HEAD
 -- | Produces a new 'Context' which has list field 'key'. All fields from
 -- 'c' are also accessible from the produced context.
 -- Be careful when doing @listFieldWith k ca f <> cb@ as any fields in @ca@
 -- will override fields in @cb@ with the same name.
-=======
--- | Creates a list field like 'listField', but supplies the current page
+-- Creates a list field like 'listField', but supplies the current page
 -- to the compiler.
->>>>>>> 6592d8dd
 listFieldWith
     :: String -> Context a -> (Item b -> Compiler [Item a]) -> Context b
 listFieldWith key c f = field' key $ fmap (ListField c) . f
