--- conflicted
+++ resolved
@@ -103,10 +103,8 @@
 
 
 --------------------------------------------------------------------------------
-<<<<<<< HEAD
 -- | Tries to find a key in the left context,
 -- or when that fails in the right context.
-=======
 #if MIN_VERSION_base(4,9,0)
 instance Semigroup (Context a) where
     (<>) (Context f) (Context g) = Context $ \k a i -> f k a i <|> g k a i
@@ -115,7 +113,6 @@
     mempty  = missingField
     mappend = (<>)
 #else
->>>>>>> c28428fd
 instance Monoid (Context a) where
     mempty                          = missingField
     mappend (Context f) (Context g) = Context $ \k a i -> f k a i <|> g k a i
