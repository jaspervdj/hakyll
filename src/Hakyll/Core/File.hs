--- conflicted
+++ resolved
@@ -14,16 +14,12 @@
 --------------------------------------------------------------------------------
 import           Data.Binary                   (Binary (..))
 import           Data.Typeable                 (Typeable)
-<<<<<<< HEAD
 #if !MIN_VERSION_directory(1,2,6)
 import           System.Directory              (copyFileWithMetadata)
 #else
 import           System.Directory              (copyFile)
 #endif
 import           System.Directory              (doesFileExist,
-=======
-import           System.Directory              (copyFileWithMetadata, doesFileExist,
->>>>>>> 5c00b003
                                                 renameFile)
 import           System.FilePath               ((</>))
 import           System.Random                 (randomIO)
@@ -48,17 +44,11 @@
 
 --------------------------------------------------------------------------------
 instance Writable CopyFile where
-<<<<<<< HEAD
 #if !MIN_VERSION_directory(1,2,6)
     write dst (Item _ (CopyFile src)) = copyFileWithMetadata src dst
 #else
     write dst (Item _ (CopyFile src)) = copyFile src dst
 #endif
-=======
-    write dst (Item _ (CopyFile src)) = copyFileWithMetadata src dst
-
->>>>>>> 5c00b003
-
 --------------------------------------------------------------------------------
 copyFileCompiler :: Compiler (Item CopyFile)
 copyFileCompiler = do
