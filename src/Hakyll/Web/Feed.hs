--------------------------------------------------------------------------------
-- | A Module that allows easy rendering of RSS feeds.
--
-- The main rendering functions (@renderRss@, @renderAtom@) all assume that
-- you pass the list of items so that the most recent entry in the feed is the
-- first item in the list.
--
-- Also note that the context should have (at least) the following fields to
-- produce a correct feed:
--
-- - @$title$@: Title of the item
--
-- - @$description$@: Description to appear in the feed
--
-- - @$url$@: URL to the item - this is usually set automatically.
--
-- In addition, the posts should be named according to the rules for
-- 'Hakyll.Web.Template.Context.dateField'
module Hakyll.Web.Feed
    ( FeedConfiguration (..)
    , renderRss
    , renderRssWith
    , renderAtom
    , renderAtomWith
    ) where


--------------------------------------------------------------------------------
<<<<<<< HEAD
import           Control.Monad                 ((<=<))
import           Data.Time.Format              (TimeLocale (..), defaultTimeLocale)


--------------------------------------------------------------------------------
=======
>>>>>>> 32e34f43
import           Hakyll.Core.Compiler
import           Hakyll.Core.Compiler.Internal
import           Hakyll.Core.Item
import           Hakyll.Web.Template
import           Hakyll.Web.Template.Context
import           Hakyll.Web.Template.List


--------------------------------------------------------------------------------
import           Paths_hakyll


--------------------------------------------------------------------------------
-- | This is a data structure to keep the configuration of a feed.
data FeedConfiguration = FeedConfiguration
    { -- | Title of the feed.
      feedTitle       :: String
    , -- | Description of the feed.
      feedDescription :: String
    , -- | Name of the feed author.
      feedAuthorName  :: String
    , -- | Email of the feed author.
      feedAuthorEmail :: String
    , -- | Absolute root URL of the feed site (e.g. @http://jaspervdj.be@)
      feedRoot        :: String
    } deriving (Show, Eq)


--------------------------------------------------------------------------------
-- | Abstract function to render any feed.
renderFeed :: FilePath                -- ^ Feed template
           -> FilePath                -- ^ Item template
           -> FeedConfiguration       -- ^ Feed configuration
           -> Context String          -- ^ Context for the items
           -> [Item String]           -- ^ Input items
           -> Compiler (Item String)  -- ^ Resulting item
renderFeed feedPath itemPath config itemContext items = do
    feedTpl <- loadTemplate feedPath
    itemTpl <- loadTemplate itemPath

    body <- makeItem =<< applyTemplateList itemTpl itemContext' items
    applyTemplate feedTpl feedContext body
  where
    -- Auxiliary: load a template from a datafile
    loadTemplate path = do
        file <- compilerUnsafeIO $ getDataFileName path
        unsafeReadTemplateFile file

    itemContext' = mconcat
        [ itemContext
        , constField "root" (feedRoot config)
        , constField "authorName"  (feedAuthorName config)
        , constField "authorEmail" (feedAuthorEmail config)
        ]

    feedContext = mconcat
         [ bodyField  "body"
         , constField "title"       (feedTitle config)
         , constField "description" (feedDescription config)
         , constField "authorName"  (feedAuthorName config)
         , constField "authorEmail" (feedAuthorEmail config)
         , constField "root"        (feedRoot config)
         , urlField   "url"
         , updatedField
         , missingField
         ]

    -- Take the first "updated" field from all items -- this should be the most
    -- recent.
    updatedField = field "updated" $ \_ -> case items of
        []      -> return "Unknown"
        (x : _) -> unContext itemContext' "updated" [] x >>= \cf -> case cf of
            ListField _ _ -> fail "Hakyll.Web.Feed.renderFeed: Internal error"
            StringField s -> return s


--------------------------------------------------------------------------------
-- | Render an RSS feed with a number of items.
renderRss :: FeedConfiguration       -- ^ Feed configuration
          -> Context String          -- ^ Item context
          -> [Item String]           -- ^ Feed items
          -> Compiler (Item String)  -- ^ Resulting feed
renderRss = renderRssWith defaultTimeLocale

-- | This is an extended version of 'renderRss' that allows you to
-- specify a time locale that is used for parsing the date.
renderRssWith :: TimeLocale -> FeedConfiguration -> Context String -> [Item String] -> Compiler (Item String)
renderRssWith locale config context = renderFeed
    "templates/rss.xml" "templates/rss-item.xml" config
    (makeItemContext locale RFC822 context)


--------------------------------------------------------------------------------
-- | Render an Atom feed with a number of items.
renderAtom :: FeedConfiguration       -- ^ Feed configuration
           -> Context String          -- ^ Item context
           -> [Item String]           -- ^ Feed items
           -> Compiler (Item String)  -- ^ Resulting feed
renderAtom = renderAtomWith defaultTimeLocale

-- | This is an extended version of 'renderAtom' that allows you to
-- specify a time locale that is used for parsing the date.
renderAtomWith :: TimeLocale -> FeedConfiguration -> Context String -> [Item String] -> Compiler (Item String)
renderAtomWith locale config context = renderFeed
    "templates/atom.xml" "templates/atom-item.xml" config
    (makeItemContext locale RFC3339 context)


--------------------------------------------------------------------------------
-- | Copies @$updated$@ from @$published$@ if it is not already set.
makeItemContext :: TimeLocale -> DateFormat -> Context a -> Context a
makeItemContext locale fmt context = mconcat
    [dateFieldWith locale "published" fmt, context, dateFieldWith locale "updated" fmt]<|MERGE_RESOLUTION|>--- conflicted
+++ resolved
@@ -26,14 +26,11 @@
 
 
 --------------------------------------------------------------------------------
-<<<<<<< HEAD
 import           Control.Monad                 ((<=<))
 import           Data.Time.Format              (TimeLocale (..), defaultTimeLocale)
 
 
 --------------------------------------------------------------------------------
-=======
->>>>>>> 32e34f43
 import           Hakyll.Core.Compiler
 import           Hakyll.Core.Compiler.Internal
 import           Hakyll.Core.Item
