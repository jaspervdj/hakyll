--- conflicted
+++ resolved
@@ -1,8 +1,4 @@
-<<<<<<< HEAD
-resolver: lts-13.30
-=======
 resolver: lts-15.0
->>>>>>> d291036c
 save-hackage-creds: false
 
 flags:
@@ -27,9 +23,6 @@
   haddock-deps: false
 
 extra-deps:
-<<<<<<< HEAD
 - 'lrucache-1.2.0.1'
-=======
 - 'http2-1.6.5'
-- 'warp-3.2.28'
->>>>>>> d291036c
+- 'warp-3.2.28'